<?xml version="1.0" encoding="UTF-8"?>
<!--
The MIT License

Copyright (c) 2004-2011, Sun Microsystems, Inc., Kohsuke Kawaguchi, id:sorokh

Permission is hereby granted, free of charge, to any person obtaining a copy
of this software and associated documentation files (the "Software"), to deal
in the Software without restriction, including without limitation the rights
to use, copy, modify, merge, publish, distribute, sublicense, and/or sell
copies of the Software, and to permit persons to whom the Software is
furnished to do so, subject to the following conditions:

The above copyright notice and this permission notice shall be included in
all copies or substantial portions of the Software.

THE SOFTWARE IS PROVIDED "AS IS", WITHOUT WARRANTY OF ANY KIND, EXPRESS OR
IMPLIED, INCLUDING BUT NOT LIMITED TO THE WARRANTIES OF MERCHANTABILITY,
FITNESS FOR A PARTICULAR PURPOSE AND NONINFRINGEMENT. IN NO EVENT SHALL THE
AUTHORS OR COPYRIGHT HOLDERS BE LIABLE FOR ANY CLAIM, DAMAGES OR OTHER
LIABILITY, WHETHER IN AN ACTION OF CONTRACT, TORT OR OTHERWISE, ARISING FROM,
OUT OF OR IN CONNECTION WITH THE SOFTWARE OR THE USE OR OTHER DEALINGS IN
THE SOFTWARE.
-->
<project xmlns="http://maven.apache.org/POM/4.0.0" xmlns:xsi="http://www.w3.org/2001/XMLSchema-instance" xsi:schemaLocation="http://maven.apache.org/POM/4.0.0 http://maven.apache.org/maven-v4_0_0.xsd">
  <modelVersion>4.0.0</modelVersion>

  <parent>
    <groupId>org.jenkins-ci</groupId>
    <artifactId>jenkins</artifactId>
    <version>1.36</version>
  </parent>

  <groupId>org.jenkins-ci.main</groupId>
  <artifactId>pom</artifactId>
  <version>2.19.5-SNAPSHOT</version>
  <packaging>pom</packaging>

  <name>Jenkins main module</name>
  <description>The module that constitutes the main jenkins.war</description>

  <licenses>
    <license>
      <name>The MIT license</name>
      <url>http://www.opensource.org/licenses/mit-license.php</url>
      <distribution>repo</distribution>
    </license>
  </licenses>

  <modules>
    <module>core</module>
    <module>war</module>
    <module>test</module>
    <module>cli</module>
  </modules>

  <scm>
    <connection>scm:git:git://github.com/jenkinsci/jenkins.git</connection>
    <developerConnection>scm:git:ssh://git@github.com/jenkinsci/jenkins.git</developerConnection>
    <url>https://github.com/jenkinsci/jenkins</url>
    <tag>jenkins-2.19.1</tag>
  </scm>

  <distributionManagement>
    <site>
      <id>github-pages</id>
      <url>gitsite:git@github.com/jenkinsci/maven-site.git:core</url>
    </site>
  </distributionManagement>

  <issueManagement>
    <system>jira</system>
    <url>https://issues.jenkins-ci.org/browse/JENKINS/component/15593</url>
  </issueManagement>

  <ciManagement>
      <system>jenkins</system>
      <url>https://ci.jenkins-ci.org/job/jenkins_main_trunk/</url>
  </ciManagement>

  <properties>
    <!-- *.html files are in UTF-8, and *.properties are in iso-8859-1, so this configuration is acturally incorrect,
    but this suppresses a warning from Maven, and as long as we don't do filtering we should be OK. -->
    <project.build.sourceEncoding>UTF-8</project.build.sourceEncoding>
    <build.type>private</build.type>

    <!-- configuration for patch tracker plugin  -->
    <project.patchManagement.system>github</project.patchManagement.system>
    <patch.request.organisation>jenkinsci</patch.request.organisation>
    <patch.request.repository>jenkins</patch.request.repository>
    <project.patchManagement.url>https://api.github.com</project.patchManagement.url>
    <patch.tracker.serverId>jenkins-jira</patch.tracker.serverId>

    <slf4jVersion>1.7.7</slf4jVersion> <!-- < 1.6.x version didn't specify the license (MIT) -->
    <maven-plugin.version>2.7.1</maven-plugin.version>
    <matrix-project.version>1.4.1</matrix-project.version>
    <sorcerer.version>0.11</sorcerer.version>
    <animal.sniffer.skip>${skipTests}</animal.sniffer.skip>
    <findbugs-maven-plugin.version>3.0.4</findbugs-maven-plugin.version>
    <findbugs.failOnError>true</findbugs.failOnError>
    <test-annotations.version>1.2</test-annotations.version>

    <java.level>7</java.level>

    <changelog.url>https://jenkins-ci.org/changelog</changelog.url>
  </properties>

  <!-- Note that the 'repositories' and 'pluginRepositories' blocks below are actually copy-pasted
       from the Jenkins org pom. This is on purpose to keep jenkins core buildable even if one has
       *not* defined the specific details in the settings.xml file. -->
  <repositories>
    <repository>
      <id>repo.jenkins-ci.org</id>
      <url>http://repo.jenkins-ci.org/public/</url>
      <releases>
        <enabled>true</enabled>
      </releases>
      <snapshots>
        <enabled>false</enabled>
      </snapshots>
    </repository>
  </repositories>

  <pluginRepositories>
    <pluginRepository>
      <id>repo.jenkins-ci.org</id>
      <url>http://repo.jenkins-ci.org/public/</url>
      <releases>
        <enabled>true</enabled>
      </releases>
      <snapshots>
        <enabled>false</enabled>
      </snapshots>
    </pluginRepository>
  </pluginRepositories>

  <dependencyManagement>
    <dependencies>
      <dependency>
        <groupId>org.apache.ant</groupId>
        <artifactId>ant</artifactId>
        <version>1.8.4</version>
      </dependency>

      <dependency>
        <groupId>commons-io</groupId>
        <artifactId>commons-io</artifactId>
        <version>2.4</version>
      </dependency>

      <dependency>
        <groupId>junit</groupId>
        <artifactId>junit</artifactId>
        <version>4.12</version>
      </dependency>

      <dependency>
        <groupId>org.mockito</groupId>
        <artifactId>mockito-core</artifactId>
        <version>1.10.19</version>
      </dependency>
      
      <dependency>
        <groupId>org.powermock</groupId>
        <artifactId>powermock-module-junit4</artifactId>
        <version>1.6.2</version>
      </dependency>
      <dependency>
        <groupId>org.powermock</groupId>
        <artifactId>powermock-api-mockito</artifactId>
        <version>1.6.2</version>
      </dependency>

      <dependency>
        <groupId>commons-httpclient</groupId>
        <artifactId>commons-httpclient</artifactId>
        <version>3.1</version>
      </dependency>

      <dependency>
        <groupId>org.jenkins-ci.main</groupId>
        <artifactId>remoting</artifactId>
<<<<<<< HEAD
        <version>2.62.4-20170112.221459-2</version>
=======
        <version>2.60.2</version>
>>>>>>> 78f04ffa
      </dependency>

      <dependency>
        <groupId>com.google.guava</groupId>
        <artifactId>guava</artifactId>
        <version>11.0.1</version>
      </dependency>

      <dependency>
        <groupId>com.google.inject</groupId>
        <artifactId>guice</artifactId>
        <version>4.0-beta</version>
      </dependency>

      <!-- SLF4J used in maven-plugin and core -->
      <dependency>
        <groupId>org.slf4j</groupId>
        <artifactId>slf4j-api</artifactId>
        <version>${slf4jVersion}</version>
      </dependency>
      <dependency>
        <groupId>org.slf4j</groupId>
        <artifactId>slf4j-nop</artifactId>
        <version>${slf4jVersion}</version>
      </dependency>
      <dependency>
        <groupId>org.slf4j</groupId>
        <artifactId>slf4j-jdk14</artifactId>
        <version>${slf4jVersion}</version>
      </dependency>
      <dependency>
        <groupId>org.slf4j</groupId>
        <artifactId>jcl-over-slf4j</artifactId>
        <version>${slf4jVersion}</version>
      </dependency>
      <dependency>
        <groupId>commons-logging</groupId>
        <artifactId>commons-logging</artifactId>
        <version>1.1.3</version>
        <scope>provided</scope><!-- by jcl-over-slf4j -->
      </dependency>
      <dependency>
        <groupId>org.slf4j</groupId>
        <artifactId>log4j-over-slf4j</artifactId>
        <version>${slf4jVersion}</version>
      </dependency>
      <dependency>
        <groupId>log4j</groupId>
        <artifactId>log4j</artifactId>
        <version>1.2.17</version>
        <scope>provided</scope><!-- by log4j-over-slf4j -->
      </dependency>
      <dependency>
        <groupId>org.samba.jcifs</groupId>
        <artifactId>jcifs</artifactId>
        <version>1.3.17-kohsuke-1</version>
      </dependency>
    </dependencies>
  </dependencyManagement>

  <dependencies>
    <dependency>
      <!-- for JRE requirement check annotation -->
      <groupId>org.codehaus.mojo</groupId>
      <artifactId>animal-sniffer-annotations</artifactId>
      <version>1.9</version>
      <scope>provided</scope>
      <optional>true</optional><!-- no need to have this at runtime -->
    </dependency>
    <dependency>
      <groupId>org.jenkins-ci</groupId>
      <artifactId>test-annotations</artifactId>
      <version>${test-annotations.version}</version>
      <scope>test</scope>
    </dependency>
  </dependencies>

  <build>
    <defaultGoal>install</defaultGoal>
    <resources>
      <resource>
        <directory>${basedir}/src/main/resources</directory>
        <filtering>false</filtering>
      </resource>
      <resource>
        <directory>${basedir}/src/filter/resources</directory>
        <filtering>true</filtering>
      </resource>
    </resources>
    <pluginManagement>
      <plugins>
        <plugin>
          <groupId>org.codehaus.mojo</groupId>
          <artifactId>build-helper-maven-plugin</artifactId>
          <version>1.7</version>
          <executions>
            <execution>
              <id>timestamp-property</id>
              <goals>
                <goal>timestamp-property</goal>
              </goals>
              <configuration>
                <name>now</name>
                <pattern>MM/dd/yyyy HH:mm z</pattern>
                <locale>en_US</locale>
              </configuration>
            </execution>
            <execution>
              <id>version-property</id>
              <goals>
                <goal>regex-property</goal>
              </goals>
              <configuration>
                <name>build.version</name>
                <value>${project.version}</value>
                <regex>-SNAPSHOT</regex>
                <replacement>-SNAPSHOT (${build.type}-${now}-${user.name})</replacement>
                <failIfNoMatch>false</failIfNoMatch>
              </configuration>
            </execution>
          </executions>
        </plugin>
        <plugin>
          <groupId>org.codehaus.gmaven</groupId>
          <artifactId>gmaven-plugin</artifactId>
          <version>1.5-jenkins-3</version>
          <dependencies>
            <dependency><!-- this needs to be visible to Ant inside GMaven, so has to be a plugin dependency -->
              <groupId>org.apache.ant</groupId>
              <artifactId>ant-junit</artifactId>
              <version>1.7.0</version>
            </dependency>
            <dependency>
              <groupId>net.sourceforge.cobertura</groupId>
              <artifactId>cobertura</artifactId>
              <version>1.9</version>
            </dependency>
            <dependency>
              <!-- this provided scope dependency doesn't get added to GMaven unless explicitly added here -->
              <groupId>javax.servlet</groupId>
              <artifactId>servlet-api</artifactId>
              <version>2.4</version>
            </dependency>
            <dependency>
              <groupId>org.codehaus.gmaven.runtime</groupId>
              <artifactId>gmaven-runtime-2.0</artifactId>
              <version>1.5-jenkins-3</version>
            </dependency>
          </dependencies>
          <configuration>
            <!-- 2.4 not yet supported by plugin but 2.0 works
                 here so long as we provide explicit version -->
            <providerSelection>2.0</providerSelection>
          </configuration>
        </plugin>
        <plugin>
          <groupId>org.apache.maven.plugins</groupId>
          <artifactId>maven-deploy-plugin</artifactId>
          <version>2.7</version>
        </plugin>
        <plugin>
          <groupId>org.apache.maven.plugins</groupId>
          <artifactId>maven-dependency-plugin</artifactId>
          <version>2.8</version>
        </plugin>
        <plugin>
          <groupId>org.apache.maven.plugins</groupId>
          <artifactId>maven-compiler-plugin</artifactId>
          <version>3.0</version>
          <configuration>
            <fork>true</fork>
            <compilerReuseStrategy>alwaysNew</compilerReuseStrategy>
          </configuration>
        </plugin>
        <plugin>
          <groupId>org.apache.maven.plugins</groupId>
          <artifactId>maven-gpg-plugin</artifactId>
          <version>1.4</version>
        </plugin>
        <plugin>
          <groupId>org.apache.maven.plugins</groupId>
          <artifactId>maven-install-plugin</artifactId>
          <version>2.3.1</version>
        </plugin>
        <plugin>
          <groupId>org.apache.maven.plugins</groupId>
          <artifactId>maven-javadoc-plugin</artifactId>
          <version>2.10.3</version>
        </plugin>
        <plugin>
          <groupId>org.apache.maven.plugins</groupId>
          <artifactId>maven-jar-plugin</artifactId>
          <version>2.6</version>
        </plugin>
        <plugin>
          <groupId>org.apache.maven.plugins</groupId>
          <artifactId>maven-war-plugin</artifactId>
          <version>2.6</version>
        </plugin>
        <plugin>
          <groupId>org.apache.maven.plugins</groupId>
          <artifactId>maven-surefire-plugin</artifactId>
          <version>2.19.1</version> <!-- ignoring ${maven-surefire-plugin.version} -->
          <configuration>
            <argLine>-noverify</argLine> <!-- some versions of JDK7/8 causes VerifyError during mock tests: http://code.google.com/p/powermock/issues/detail?id=504 -->
            <systemPropertyVariables>
              <java.io.tmpdir>${project.build.directory}</java.io.tmpdir>
              <forkedProcessTimeoutInSeconds>3600</forkedProcessTimeoutInSeconds>
              <java.awt.headless>true</java.awt.headless>
            </systemPropertyVariables>
          </configuration>
        </plugin>
        <plugin>
          <groupId>org.apache.maven.plugins</groupId>
          <artifactId>maven-assembly-plugin</artifactId>
          <version>2.4</version>
        </plugin>
        <plugin>
          <artifactId>maven-jarsigner-plugin</artifactId>
          <version>1.2</version>
          <configuration>
            <!--
              during the development, debug profile will cause
              the jars to be signed by a self-certified dummy public key.

              For release, you should define the real values in ~/.m2/settings.xml
            -->
            <alias>${hudson.sign.alias}</alias>
            <storepass>${hudson.sign.storepass}</storepass>
            <keystore>${hudson.sign.keystore}</keystore>
          </configuration>
        </plugin>
        <plugin>
          <groupId>org.apache.maven.plugins</groupId>
          <artifactId>maven-resources-plugin</artifactId>
          <version>2.6</version>
        </plugin>
        <plugin>
          <!--
            Both test harness and core uses stapler as an extension,
            and apparently without having extension preloaded at the parent, the main artifact of the 'test' module
            ends up installed with 'stapler-jar' extension (which normally is an indication that the ArtifactTypeHandler
            defined in this extension is not getting picked up.)

            To avoid this problem, I'm defining an extension here. Not sure if the nested <dependencies> is necessary.
            It's also possible that I misdiagnosed the problem and the root cause is something entirely different.

            To test if you can remove this work around, do a rebuild from main and see if the test harness
            is installed with the right extension into the local repository.
          -->
          <groupId>org.kohsuke.stapler</groupId>
          <artifactId>maven-stapler-plugin</artifactId>
          <!-- version specified in grandparent pom -->
          <extensions>true</extensions>
          <dependencies>
            <dependency>
              <groupId>org.jvnet.maven-jellydoc-plugin</groupId>
              <artifactId>maven-jellydoc-plugin</artifactId>
              <version>1.4</version>
            </dependency>
          </dependencies>
        </plugin>
        <plugin>
          <groupId>org.kohsuke</groupId>
          <artifactId>access-modifier-checker</artifactId>
          <version>1.4</version>
        </plugin>
        <plugin>
          <groupId>com.cloudbees</groupId>
          <artifactId>maven-license-plugin</artifactId>
          <version>1.7</version>
          <executions>
            <execution>
              <goals>
                <goal>process</goal>
              </goals>
              <phase>compile</phase>
              <configuration>
                <requireCompleteLicenseInfo>true</requireCompleteLicenseInfo>
                <script>../licenseCompleter.groovy</script>
              </configuration>
            </execution>
          </executions>
        </plugin>
        <plugin>
          <groupId>org.jvnet.localizer</groupId>
          <artifactId>maven-localizer-plugin</artifactId>
          <version>1.23</version>
          <configuration>
            <outputEncoding>UTF-8</outputEncoding>
          </configuration>
         </plugin>
        <plugin>
          <groupId>org.jvnet.hudson.tools</groupId>
          <artifactId>maven-encoding-plugin</artifactId>
          <version>1.1</version>
        </plugin>
        <plugin>
          <groupId>com.infradna.tool</groupId>
          <artifactId>bridge-method-injector</artifactId>
          <version>1.13</version>
        </plugin>
        <plugin>
          <groupId>org.codehaus.mojo</groupId>
          <artifactId>antlr-maven-plugin</artifactId>
          <version>2.1</version>
        </plugin>
        <plugin>
          <groupId>org.codehaus.mojo</groupId>
          <artifactId>apt-maven-plugin</artifactId>
          <version>1.0-alpha-5</version>
        </plugin>
        <plugin>
          <groupId>org.codehaus.mojo</groupId>
          <artifactId>cobertura-maven-plugin</artifactId>
          <version>2.5.2</version>
        </plugin>
        <plugin>
          <groupId>org.codehaus.mojo</groupId>
          <artifactId>findbugs-maven-plugin</artifactId>
          <version>${findbugs-maven-plugin.version}</version>
          <configuration>
            <effort>Max</effort>
            <threshold>High</threshold>
            <!--Excludes file is located on the top level-->
            <excludeFilterFile>../src/findbugs/findbugs-excludes.xml</excludeFilterFile>
            <xmlOutput>true</xmlOutput>
            <findbugsXmlOutput>false</findbugsXmlOutput>
          </configuration>
          <executions>
            <execution>
              <id>findbugs</id>
              <goals>
                <goal>check</goal>
              </goals>
              <phase>verify</phase>
            </execution>
          </executions>
        </plugin>
        <plugin>
          <groupId>org.apache.maven.plugins</groupId>
          <artifactId>maven-pmd-plugin</artifactId>
          <version>2.7.1</version>
        </plugin>
        <plugin>
          <!-- this is really just a patched version of maven-jetty-plugin to workaround issue #932 -->
          <groupId>org.jenkins-ci.tools</groupId>
          <artifactId>maven-jenkins-dev-plugin</artifactId>
          <version>9.2.15.v20160210-jenkins-1</version>
        </plugin>
        <plugin>
          <groupId>org.jvnet.updatecenter2</groupId>
          <artifactId>maven-makepkgs-plugin</artifactId>
          <version>0.6.2</version>
        </plugin>
        <plugin>
          <groupId>org.jenkins-ci.tools</groupId>
          <artifactId>maven-hpi-plugin</artifactId>
          <version>1.116</version>
        </plugin>
        <plugin>
          <groupId>org.apache.maven.plugins</groupId>
          <artifactId>maven-site-plugin</artifactId>
          <version>3.3</version>
          <dependencies>
            <dependency>
              <groupId>org.kohsuke</groupId>
              <artifactId>doxia-module-markdown</artifactId>
              <version>1.0</version>
            </dependency>
          </dependencies>
        </plugin>
        <!--This plugin's configuration is used to store Eclipse m2e settings only. It has no influence on the Maven build itself.-->
        <plugin>
        	<groupId>org.eclipse.m2e</groupId>
        	<artifactId>lifecycle-mapping</artifactId>
        	<version>1.0.0</version>
        	<configuration>
        		<lifecycleMappingMetadata>
        			<pluginExecutions>
        				<pluginExecution>
        					<pluginExecutionFilter>
        						<groupId>org.codehaus.gmaven</groupId>
        						<artifactId>gmaven-plugin</artifactId>
        						<versionRange>1.5-jenkins-1</versionRange>
        						<goals>
        							<goal>execute</goal>
        							<goal>testCompile</goal>
        						</goals>
        					</pluginExecutionFilter>
        					<action>
        						<ignore />
        					</action>
        				</pluginExecution>
        				<pluginExecution>
        					<pluginExecutionFilter>
        						<groupId>org.apache.maven.plugins</groupId>
        						<artifactId>maven-dependency-plugin</artifactId>
        						<versionRange>[2.3,)</versionRange>
        						<goals>
        							<goal>list</goal>
        							<goal>unpack-dependencies</goal>
        						</goals>
        					</pluginExecutionFilter>
        					<action>
        						<ignore />
        					</action>
        				</pluginExecution>
        			</pluginExecutions>
        		</lifecycleMappingMetadata>
        	</configuration>
        </plugin>
        <plugin>
	        <groupId>org.codehaus.mojo</groupId>
	        <artifactId>animal-sniffer-maven-plugin</artifactId>
	        <version>1.15</version>
        </plugin>
      </plugins>
    </pluginManagement>

    <plugins>
      <plugin>
        <groupId>org.codehaus.mojo</groupId>
        <artifactId>build-helper-maven-plugin</artifactId>
      </plugin>
      <plugin>
        <artifactId>maven-release-plugin</artifactId>
        <version>2.5.1</version>
        <configuration>
          <!-- enable release profile during the release, create IPS package, and sign bits. -->
          <prepareVerifyArgs>-P release,sign</prepareVerifyArgs>
          <!-- work around for a bug in javadoc plugin that causes the release to fail. see MRELEASE-271 -->
          <preparationGoals>clean install</preparationGoals>
          <goals>-DskipTests -Danimal.sniffer.skip=false javadoc:javadoc deploy javadoc:aggregate</goals>
          <pushChanges>false</pushChanges>
          <localCheckout>true</localCheckout>
          <tagNameFormat>jenkins-@{project.version}</tagNameFormat>
        </configuration>
      </plugin>
      <plugin>
        <artifactId>maven-remote-resources-plugin</artifactId>
        <executions>
          <execution>
            <goals>
              <goal>process</goal>
            </goals>
            <configuration>
              <resourceBundles>
                <resourceBundle>org.jvnet.hudson:license:1.0</resourceBundle>
              </resourceBundles>
            </configuration>
          </execution>
        </executions>
      </plugin>
      <plugin>
        <groupId>org.codehaus.mojo</groupId>
        <artifactId>animal-sniffer-maven-plugin</artifactId>
        <executions>
          <execution>
            <goals>
              <goal>check</goal>
            </goals>
          </execution>
        </executions>
        <configuration>
          <signature>
            <groupId>org.codehaus.mojo.signature</groupId>
            <artifactId>java1${java.level}</artifactId>
            <version>1.0</version>
          </signature>
        </configuration>
      </plugin>

      <plugin>
        <artifactId>maven-compiler-plugin</artifactId>
        <configuration>
          <source>1.${java.level}</source>
          <target>1.${java.level}</target>
          <!-- default reuseCreated is more performant 
          feel free to uncomment if you have any issues on your platform
          <compilerReuseStrategy>alwaysNew</compilerReuseStrategy>
          -->
        </configuration>
      </plugin>

      <plugin>
        <groupId>org.apache.maven.plugins</groupId>
        <artifactId>maven-enforcer-plugin</artifactId>
        <executions>
          <execution>
            <goals>
              <goal>enforce</goal>
            </goals>
            <configuration>
              <rules>
                <requireJavaVersion>
                  <version>1.7.0</version>
                </requireJavaVersion>
                <requireMavenVersion>
                  <version>3.0</version>
                </requireMavenVersion>
                <enforceBytecodeVersion>
                  <maxJdkVersion>1.${java.level}</maxJdkVersion>
                  <ignoreClasses>
                    <ignoreClass>org.eclipse.jetty.spdy.*</ignoreClass>
                  </ignoreClasses>
                </enforceBytecodeVersion>
              </rules>
            </configuration>
          </execution>
          <execution>
            <id>enforce-banned-dependencies</id>
            <goals>
              <goal>enforce</goal>
            </goals>
            <configuration>
              <rules>
                <bannedDependencies>
                  <excludes>
                    <exclude>org.sonatype.sisu:sisu-guice</exclude>
                    <exclude>log4j:log4j:*:jar:compile</exclude>
                    <exclude>log4j:log4j:*:jar:runtime</exclude>
                    <exclude>commons-logging:commons-logging:*:jar:compile</exclude>
                    <exclude>commons-logging:commons-logging:*:jar:runtime</exclude>
                  </excludes>
                </bannedDependencies>
              </rules>
            </configuration>
          </execution>
        </executions>
        <dependencies>
          <dependency>
            <groupId>org.codehaus.mojo</groupId>
            <artifactId>extra-enforcer-rules</artifactId>
            <version>1.0-beta-2</version>
          </dependency>
        </dependencies>
      </plugin>

      <plugin>
        <!--
          Since some developers try to run hudson-dev:run from main, define it here so that at least the plugin resolves.
          This enables us to report a better error message.
        -->
        <groupId>org.jenkins-ci.tools</groupId>
        <artifactId>maven-jenkins-dev-plugin</artifactId>
      </plugin>

      <!--<plugin>
        <groupId>org.jvnet.fix1600</groupId>
        <artifactId>fix1600</artifactId>
        <executions>
          <execution>
            <goals>
              <goal>fix</goal>
            </goals>
          </execution>
        </executions>
      </plugin>-->
      <plugin>
        <groupId>org.codehaus.gmaven</groupId>
        <artifactId>gmaven-plugin</artifactId>
        <executions>
          <execution>
            <goals>
              <goal>generateStubs</goal>
              <goal>compile</goal>
              <goal>generateTestStubs</goal>
              <goal>testCompile</goal>
            </goals>
          </execution>
        </executions>
      </plugin>
      
      
    </plugins>

    <extensions>
      <extension>
        <groupId>org.kohsuke</groupId>
        <artifactId>wagon-gitsite</artifactId>
        <version>0.3.5</version>
      </extension>
    </extensions>
  </build>

  <profiles>
    <profile>
      <id>rc</id>
      <properties>
        <build.type>rc</build.type>
      </properties>
      <build>
        <pluginManagement>
          <plugins>
            <plugin>
              <groupId>org.codehaus.mojo</groupId>
              <artifactId>build-helper-maven-plugin</artifactId>
              <executions>
                <execution>
                  <id>version-property</id>
                  <configuration>
                    <replacement>-RC (${now})</replacement>
                  </configuration>
                </execution>
              </executions>
            </plugin>
          </plugins>
        </pluginManagement>
      </build>
    </profile>
    <profile>
      <id>metrics</id>
      <build>
        <plugins>
          <plugin>
            <groupId>org.codehaus.mojo</groupId>
            <artifactId>findbugs-maven-plugin</artifactId>
            <configuration>
              <threshold>High</threshold>
            </configuration>
          </plugin>
        </plugins>
      </build>
    </profile>
    <profile>
      <id>debug</id>
      <activation>
        <activeByDefault>true</activeByDefault>
      </activation>
      <properties>
        <hudson.sign.alias>jenkins</hudson.sign.alias>
        <hudson.sign.keystore>../dummy.keystore</hudson.sign.keystore>
        <hudson.sign.storepass>jenkins</hudson.sign.storepass>
      </properties>
    </profile>
    <profile>
      <id>sorcerer</id>
      <reporting>
        <plugins>
          <plugin>
            <groupId>org.kohsuke.sorcerer</groupId>
            <artifactId>maven-sorcerer-plugin</artifactId>
            <version>${sorcerer.version}</version>
            <configuration>
              <source>1.${java.level}</source>
            </configuration>
          </plugin>
        </plugins>
      </reporting>
      <build>
        <plugins>
          <plugin>
            <groupId>org.kohsuke.sorcerer</groupId>
            <artifactId>maven-sorcerer-plugin</artifactId>
            <version>${sorcerer.version}</version>
            <configuration>
              <source>1.${java.level}</source>
            </configuration>
          </plugin>
        </plugins>
      </build>
    </profile>
    <profile>
      <id>release</id>
      <build>
        <plugins>
          <plugin>
            <artifactId>maven-assembly-plugin</artifactId>
            <inherited>false</inherited>
            <executions>
              <execution>
                <goals>
                  <goal>attached</goal>
                </goals>
                <phase>package</phase>
                <configuration>
                  <finalName>jenkins-${project.version}</finalName>
                  <descriptors>
                    <descriptor>assembly-src.xml</descriptor>
                  </descriptors>
                </configuration>
              </execution>
            </executions>
          </plugin>
          <plugin>
            <artifactId>maven-gpg-plugin</artifactId>
            <executions>
              <execution>
                <id>sign-artifacts</id>
                <phase>verify</phase>
                <goals>
                  <goal>sign</goal>
                </goals>
              </execution>
            </executions>
          </plugin>
        </plugins>
      </build>
    </profile>
    <profile>
      <id>lts-release</id>
      <properties>
        <changelog.url>https://jenkins-ci.org/changelog-stable</changelog.url>
      </properties>
    </profile>
    <profile>
      <id>m2e</id>
      <properties>
        <m2BuildDirectory>target</m2BuildDirectory>
      </properties>
      <activation>
        <property>
          <name>m2e.version</name>
        </property>
      </activation>
      <build>
        <directory>${m2BuildDirectory}</directory>
        <plugins>
          <plugin>
            <groupId>org.maven.ide.eclipse</groupId>
            <artifactId>lifecycle-mapping</artifactId>
            <version>0.12.0</version>
            <configuration>
              <mappingId>customizable</mappingId>
              <configurators>
                <configurator id="org.maven.ide.eclipse.jdt.javaConfigurator" />
                <configurator id="org.maven.ide.eclipse.plexus.annotations.plexusConfigurator" />
              </configurators>
              <mojoExecutions>
                <mojoExecution>org.apache.maven.plugins:maven-resources-plugin::</mojoExecution>
              </mojoExecutions>
            </configuration>
          </plugin>
        </plugins>
      </build>
    </profile>
  </profiles>
</project><|MERGE_RESOLUTION|>--- conflicted
+++ resolved
@@ -180,11 +180,7 @@
       <dependency>
         <groupId>org.jenkins-ci.main</groupId>
         <artifactId>remoting</artifactId>
-<<<<<<< HEAD
-        <version>2.62.4-20170112.221459-2</version>
-=======
-        <version>2.60.2</version>
->>>>>>> 78f04ffa
+        <version>2.62.5</version>
       </dependency>
 
       <dependency>
